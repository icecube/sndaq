{
 "cells": [
  {
   "cell_type": "code",
   "execution_count": 1,
   "metadata": {},
   "outputs": [],
   "source": [
    "import os\n",
    "import numpy as np\n",
    "from sndaq.reader import SN_PayloadReader\n",
    "from sndaq.writer import SN_PayloadWriter, construct_payload"
   ]
  },
  {
   "cell_type": "markdown",
   "metadata": {},
   "source": [
    "#### Read one SN payload from existing file"
   ]
  },
  {
   "cell_type": "code",
   "execution_count": 2,
   "metadata": {},
   "outputs": [
    {
     "name": "stdout",
     "output_type": "stream",
     "text": [
      "Supernova@157144851073427008[dom 88ce18beda45 clk 03103a410001 scalerData*652\n"
     ]
    }
   ],
   "source": [
    "data_dir = '../../data'\n",
    "data_file = 'sn_209058_000001_239420_529095.dat'\n",
    "with SN_PayloadReader(os.path.join(data_dir, data_file)) as r:\n",
    "    pay = next(r)\n",
    "print(pay)"
   ]
  },
  {
   "cell_type": "markdown",
   "metadata": {},
   "source": [
    "#### Custom Payload construction & Writing Payloads\n",
    "Test `sndaq.writer.SN_PayloadWriter` and `sndaq.writer.construct_payloads` via the following steps\n",
    "1. Write an existing SN payload to file\n",
    "2. Construct a brand new custom SN payload\n",
    "3. Write this custom payload to file\n",
    "4. Read this file to check for equivalence\n",
    "\n",
    "__Notes__\n",
    " - Times chosen below are arbitrary for sake of example, variable names containing `utime` reflect the time of an event in UTC, since the start of the year, measured in 0.1 ns\n",
    " - Scaler counts follow a poisson distribution, `scaler_lambda` was arbitrariy selected\n",
    " - Dictionary with keys matching keyword args of construct_payload may be unpacked via **\n",
    "   - These values can just be passed as arguments to `construct_payload`, I just like using dicts for example code\n",
    " "
   ]
  },
  {
   "cell_type": "code",
   "execution_count": 3,
   "metadata": {},
   "outputs": [],
   "source": [
    "test_file = '../../data/test.dat'\n",
    "with SN_PayloadWriter(test_file, overwrite=True) as w:\n",
    "    ### Test writer against existing payload\n",
    "    w.write(pay)\n",
    "    \n",
    "    ### Test Construction of custom payload\n",
    "    \n",
    "    utime = 123456789  # Time of payload collection\n",
    "    launch_utime = 120006539  # Time of DOM power-on\n",
    "    n_scalers = 670\n",
    "    scaler_lambda = 0.8  # \n",
    "\n",
    "    \n",
    "    custom_pay_dict = {\n",
    "        'utime': utime, \n",
    "        'dom_id': 0xe9fed8c717dd,  # DOM [1-6] Chutes_and_Ladders, value equivalent to 257280767891421\n",
    "        'domclock': (utime - launch_utime)//250,  # Integer number of 25 ns clock cycles since DOM activation\n",
    "        'scalers': np.random.poisson(scaler_lambda, size=n_scalers),\n",
    "        'keep_data': True\n",
    "    }\n",
    "    \n",
    "    custom_payload = construct_payload(**custom_pay_dict)\n",
    "    \n",
    "    ### Test writer against custom payload\n",
    "    w.write(custom_payload)"
   ]
  },
  {
   "cell_type": "code",
   "execution_count": 4,
   "metadata": {},
   "outputs": [
    {
     "data": {
      "text/plain": [
       "array([( 1.,  1., -256.14, -521.08,  496.07,  47303335284587, 'i3', 0.140612),\n",
       "       ( 1.,  2., -256.14, -521.08,  479.05,  20579555797555, 'i3', 0.151956),\n",
       "       ( 1.,  3., -256.14, -521.08,  462.03, 106634453247646, 'i3', 0.168092),\n",
       "       ...,\n",
       "       (86., 58.,  -10.97,    6.72, -486.5 , 255380957221937, 'dc', 0.29648 ),\n",
       "       (86., 59.,  -10.97,    6.72, -493.51, 107432791511293, 'dc', 0.291581),\n",
       "       (86., 60.,  -10.97,    6.72, -500.83, 280205879548048, 'dc', 0.285821)],\n",
       "      dtype=[('str', '<f4'), ('i', '<f4'), ('x', '<f8'), ('y', '<f8'), ('z', '<f8'), ('mbid', '<u8'), ('type', '<U2'), ('effvol', '<f8')])"
      ]
     },
     "execution_count": 4,
     "metadata": {},
     "output_type": "execute_result"
    }
   ],
   "source": [
    "from sndaq.detector import Detector\n",
    "i3 = Detector()\n",
    "i3.dom_table"
   ]
  },
  {
   "cell_type": "code",
   "execution_count": 5,
   "metadata": {},
   "outputs": [
    {
     "data": {
      "text/plain": [
       "b'\\x00\\x00\\x88\\xce\\x18\\xbe\\xdaE\\x02\\x96\\x01,\\x03\\x10:A\\x00\\x01\\x00\\x00\\x00\\x00\\x00\\x00\\x00\\x01\\x00\\x00\\x00\\x02\\x00\\x01\\x00\\x00\\x00\\x00\\x01\\x00\\x02\\x01\\x00\\x00\\x02\\x01\\x01\\x00\\x00\\x01\\x01\\x00\\x00\\x00\\x00\\x00\\x01\\x00\\x01\\x00\\x01\\x01\\x01\\x01\\x00\\x00\\x00\\x02\\x01\\x00\\x00\\x01\\x00\\x01\\x00\\x01\\x01\\x01\\x00\\x00\\x01\\x00\\x00\\x00\\x01\\x00\\x00\\x00\\x01\\x00\\x02\\x00\\x00\\x00\\x00\\x00\\x00\\x01\\x00\\x00\\x00\\x00\\x01\\x00\\x00\\x00\\x00\\x00\\x00\\x02\\x00\\x00\\x00\\x00\\x00\\x00\\x00\\x00\\x00\\x00\\x00\\x01\\x00\\x03\\x00\\x02\\x01\\x01\\x01\\x00\\x00\\x00\\x00\\x01\\x00\\x01\\x00\\x00\\x00\\x00\\x00\\x00\\x00\\x00\\x01\\x00\\x00\\x02\\x00\\x00\\x00\\x00\\x01\\x01\\x01\\x00\\x01\\x01\\x00\\x00\\x01\\x00\\x00\\x00\\x00\\x01\\x01\\x01\\x03\\x00\\x00\\x00\\x00\\x00\\x01\\x00\\x00\\x00\\x00\\x00\\x00\\x00\\x00\\x00\\x00\\x00\\x01\\x01\\x00\\x00\\x00\\x00\\x01\\x02\\x00\\x00\\x01\\x00\\x01\\x00\\x00\\x00\\x00\\x00\\x01\\x01\\x01\\x00\\x00\\x00\\x00\\x00\\x02\\x01\\x00\\x01\\x00\\x01\\x01\\x01\\x00\\x00\\x00\\x00\\x00\\x02\\x00\\x00\\x01\\x00\\x01\\x01\\x01\\x00\\x00\\x00\\x01\\x00\\x00\\x00\\x01\\x00\\x00\\x02\\x00\\x04\\x01\\x00\\x01\\x02\\x01\\x00\\x00\\x01\\x01\\x01\\x02\\x01\\x00\\x00\\x01\\x01\\x03\\x01\\x02\\x01\\x01\\x00\\x01\\x00\\x00\\x00\\x00\\x00\\x00\\x00\\x00\\x00\\x00\\x00\\x00\\x01\\x02\\x01\\x00\\x00\\x01\\x02\\x01\\x00\\x00\\x00\\x00\\x00\\x00\\x02\\x01\\x00\\x02\\x01\\x00\\x02\\x00\\x00\\x00\\x00\\x00\\x01\\x00\\x00\\x00\\x01\\x00\\x01\\x01\\x00\\x00\\x00\\x01\\x01\\x00\\x00\\x01\\x02\\x01\\x00\\x01\\x00\\x01\\x01\\x00\\x01\\x00\\x01\\x00\\x00\\x00\\x01\\x01\\x00\\x00\\x00\\x00\\x00\\x00\\x00\\x00\\x00\\x00\\x01\\x02\\x00\\x01\\x00\\x00\\x00\\x01\\x00\\x01\\x00\\x01\\x00\\x00\\x00\\x00\\x00\\x00\\x00\\x01\\x00\\x02\\x00\\x00\\x00\\x01\\x00\\x01\\x02\\x00\\x00\\x00\\x00\\x01\\x00\\x01\\x00\\x01\\x01\\x00\\x01\\x00\\x00\\x00\\x00\\x01\\x04\\x01\\x02\\x01\\x00\\x00\\x00\\x00\\x02\\x02\\x00\\x00\\x01\\x00\\x01\\x00\\x00\\x00\\x00\\x00\\x00\\x00\\x00\\x00\\x00\\x02\\x00\\x03\\x00\\x00\\x00\\x02\\x00\\x01\\x01\\x00\\x00\\x00\\x02\\x00\\x01\\x00\\x02\\x01\\x02\\x00\\x00\\x01\\x00\\x02\\x00\\x01\\x02\\x00\\x00\\x01\\x01\\x01\\x00\\x03\\x01\\x00\\x00\\x00\\x01\\x00\\x00\\x00\\x00\\x00\\x01\\x00\\x00\\x02\\x01\\x01\\x00\\x01\\x01\\x00\\x01\\x02\\x00\\x01\\x01\\x00\\x00\\x00\\x00\\x00\\x01\\x01\\x00\\x00\\x01\\x00\\x00\\x00\\x01\\x03\\x01\\x00\\x00\\x00\\x01\\x01\\x00\\x00\\x00\\x00\\x00\\x01\\x01\\x01\\x02\\x02\\x02\\x00\\x01\\x00\\x00\\x00\\x00\\x02\\x02\\x00\\x01\\x00\\x00\\x01\\x01\\x00\\x02\\x00\\x01\\x00\\x01\\x00\\x00\\x01\\x00\\x00\\x00\\x00\\x00\\x00\\x01\\x01\\x01\\x00\\x00\\x00\\x00\\x00\\x00\\x01\\x00\\x00\\x01\\x00\\x00\\x01\\x00\\x00\\x00\\x01\\x01\\x01\\x00\\x00\\x00\\x00\\x00\\x00\\x01\\x01\\x00\\x01\\x01\\x00\\x00\\x03\\x01\\x01\\x00\\x00\\x00\\x00\\x00\\x01\\x00\\x01\\x00\\x00\\x00\\x01\\x00\\x00\\x00\\x00\\x00\\x01\\x00\\x03\\x00\\x00\\x00\\x01\\x00\\x00\\x00\\x00\\x00\\x00\\x01\\x00\\x00\\x00\\x00\\x00\\x02\\x01\\x00\\x00\\x01\\x00\\x00\\x00\\x00\\x02\\x00\\x01\\x00\\x00\\x01\\x00\\x00\\x00\\x00\\x00\\x00\\x01\\x00\\x00\\x01\\x00\\x01\\x01\\x00\\x01\\x00\\x01\\x01\\x01\\x01\\x01\\x01\\x01\\x03\\x00\\x00\\x02\\x00\\x00\\x00\\x00\\x01\\x01\\x00\\x01\\x01\\x01\\x01\\x01\\x00\\x00\\x00'"
      ]
     },
     "execution_count": 5,
     "metadata": {},
     "output_type": "execute_result"
    }
   ],
   "source": [
    "pay.data_bytes"
   ]
  },
  {
   "cell_type": "code",
   "execution_count": 6,
   "metadata": {},
   "outputs": [],
   "source": [
    "test_file = '../../data/test.dat'\n",
    "with SN_PayloadWriter(test_file, overwrite=True) as w:\n",
    "    ### Test writer against existing payload\n",
    "    w.write(pay)\n",
    "    \n",
    "    ### Test Construction of custom payload\n",
    "    \n",
    "    utime = 238749318  # Time of payload collection\n",
    "    launch_utime = 120006539  # Time of DOM power-on\n",
    "    n_scalers = 650\n",
    "    scaler_lambda = 0.8  # \n",
    "\n",
    "    \n",
    "    custom_pay_dict = {\n",
    "        'utime': utime, \n",
    "        'dom_id': 0xe9fed8c717dd,  # DOM [1-6] Chutes_and_Ladders, value equivalent to 257280767891421\n",
    "        'domclock': (utime - launch_utime)//250,  # Integer number of 25 ns clock cycles since DOM activation\n",
    "        'scalers': np.random.poisson(scaler_lambda, size=n_scalers),\n",
    "        'keep_data': True\n",
    "    }\n",
    "    \n",
    "    custom_payload = construct_payload(**custom_pay_dict)\n",
    "    \n",
    "    ### Test writer against custom payload\n",
    "    w.write(custom_payload)"
   ]
  },
  {
   "cell_type": "markdown",
   "metadata": {},
   "source": [
    "#### Sanity check via print(payload) before reading from file"
   ]
  },
  {
   "cell_type": "code",
   "execution_count": 7,
   "metadata": {},
   "outputs": [
    {
     "name": "stdout",
     "output_type": "stream",
     "text": [
      "=== Expected Custom Payload __str__ (Sanity check only, Not a test of equivalence) ===\n",
      "Supernova@238749318[dom e9fed8c717dd clk 000000073f5b scalerData*650]\n",
      "\n",
      "Supernova@238749318[dom e9fed8c717dd clk 000000073f5b scalerData*650\n"
     ]
    }
   ],
   "source": [
    "print('=== Expected Custom Payload __str__ (Sanity check only, Not a test of equivalence) ===')\n",
    "print(\"Supernova@{0:d}[dom {1:012x} clk {2:012x} scalerData*{3:d}]\\n\".format(\n",
    "    utime, custom_pay_dict['dom_id'], custom_pay_dict['domclock'], n_scalers))\n",
    "print(custom_payload)"
   ]
  },
  {
   "cell_type": "markdown",
   "metadata": {},
   "source": [
    "#### Sanity check via print(payload) after reading from file"
   ]
  },
  {
   "cell_type": "code",
   "execution_count": 8,
   "metadata": {},
   "outputs": [
    {
     "name": "stdout",
     "output_type": "stream",
     "text": [
      "Supernova@157144851073427008[dom 88ce18beda45 clk 03103a410001 scalerData*652\n",
      "Supernova@238749318[dom e9fed8c717dd clk 000000073f5b scalerData*650\n",
      "\n",
      "=== Expected Custom Payload __str__ (Sanity check only, Not a test of equivalence) ===\n",
      "Supernova@238749318[dom e9fed8c717dd clk 000000073f5b scalerData*650]\n"
     ]
    }
   ],
   "source": [
    "with SN_PayloadReader(test_file) as r:\n",
    "    while r.nrec < 2:\n",
    "        pay = next(r)\n",
    "        print(pay)\n",
    "        \n",
    "print('\\n=== Expected Custom Payload __str__ (Sanity check only, Not a test of equivalence) ===')\n",
    "print(\"Supernova@{0:d}[dom {1:012x} clk {2:012x} scalerData*{3:d}]\".format(\n",
    "    utime, custom_pay_dict['dom_id'], custom_pay_dict['domclock'], n_scalers))"
   ]
  },
  {
   "cell_type": "markdown",
   "metadata": {},
   "source": [
    "## Creating sndata for Unit-testing\n",
    "\n",
    "Real sndata.dat files are constructed taking into consideration a few principles\n",
    "1. Every payload in a .dat file is arranged in ascending time, and every .dat file is also ordered in ascending times\n",
    "2. Every sequential payload for a particular DOM has a utime that corresponds to the scaler readout immediately following the last scaler in the previous file.\n",
    " - Scalers are collected over a period of $2^{16}$ clock cycles, so in units 0.1 ns, that is $2^{16} \\times 250 = 16384000$, or 1.6384 ms.\n",
    " - In brief, each scaler is collected 1.6384 ms after the previous scaler.\n",
    " - The payload `utime` and `domclock` fields refers to the time and no. of DOM clock cycles at the first scaler in the payload\n",
    " - For DOM $i$ with first payload $p_{i,0}$, `utime` $t_{i,0}$ and $n_{i,0}$ scalers, the second payload for that DOM in the file $p_{i,1}$ will have `utime` $t_{i,1} = t_{i,0} + n_{i,0} \\times (2^{16} \\times 250)$\n",
    "3. Real sndata files collect ~190 MB of data before a new file is created\n",
    "4. Every DOM in the run configuration issues payload $n$ before any DOM issues paylaod $n+1$\n",
    "\n",
    "Committing large files is not recommended, but having some files would be useful for unit testing.\n",
    "\n",
    "A data set would look something like the following\n",
    "\n",
    " - Small size (<25MB). \n",
    "   - File size is prop. to duration and number of DOMs. Having a longer duration is more important for testing, so a test set might only need one or several strings of the detector. \n",
    " - Adheres to the file format/principles above\n",
    " - Contains specific features (Unless it is intended to represent background) that can affect trigger significance, to test trigger formation algorithm\n",
    "   - Occasionally in real data, the one or more of the conditions will not be met, and SNDAQ will handle it somewhat quietly (usually) For the sake of testing, we should assume all of these conditions to be met, unless we are making a test set to specifically examine how SNDAQ handles these circumstances."
   ]
  },
  {
   "cell_type": "code",
   "execution_count": 2,
   "metadata": {},
   "outputs": [],
   "source": [
    "from sndaq.detector import Detector"
   ]
  },
  {
   "cell_type": "code",
   "execution_count": 3,
   "metadata": {},
   "outputs": [],
   "source": [
    "i3 = Detector()"
   ]
  },
  {
   "cell_type": "code",
   "execution_count": 20,
   "metadata": {},
   "outputs": [
    {
     "name": "stdout",
     "output_type": "stream",
     "text": [
      "{'doms': [221612503003558, 261790137316497, 220496300680470, 170083391137477, 207507749111472, 59697474087023, 113721244932466, 280538975565061, 133055326516044, 25503628325740]}\n"
     ]
    }
   ],
   "source": [
    "# Random valid ids\n",
    "np.random.seed(42)  # Randomly selected results for the seed 42, this allows the selection to be reproduced\n",
    "valid_ids = np.random.choice(i3.dom_table['mbid'], size = 10)\n",
    "dict_valid_ids = {'doms': [mbid for mbid in valid_ids]} \n",
    "print(dict_valid_ids)"
   ]
  },
  {
   "cell_type": "code",
   "execution_count": 35,
   "metadata": {},
   "outputs": [
    {
     "name": "stdout",
     "output_type": "stream",
     "text": [
      "{'doms': [221612503003614, 261790137316553, 220496300680470, 170083391137477, 207507749111472, 59697474087079, 113721244932522, 280538975565061, 133055326516044, 25503628325740]}\n",
      "\n",
      "Modified Ids:\n",
      "Index |        Valid ID |      Invalid ID\n",
      "    0 | 221612503003610 | 221612503003614\n",
      "    1 | 261790137316549 | 261790137316553\n",
      "    5 |  59697474087075 |  59697474087079\n",
      "    6 | 113721244932518 | 113721244932522\n"
     ]
    }
   ],
   "source": [
    "# Introduce some invalid ids (by modifying valid ids)\n",
    "np.random.seed(43)\n",
    "mask = np.random.randint(0,2,size=valid_ids.shape).astype(np.bool)\n",
    "mask = np.invert(mask)\n",
    "\n",
    "mixed_ids = np.array(valid_ids)  # This creates a seperate instance of the variable valid_ids\n",
    "mixed_ids[mask] += 4\n",
    "\n",
    "dict_mixed_ids = {'doms': [mbid for mbid in mixed_ids]} \n",
    "print(dict_mixed_ids)\n",
    "\n",
    "print('\\nModified Ids:')\n",
    "print('{0:5s} | {1:>15s} | {2:>15s}'.format('Index', 'Valid ID', 'Invalid ID'))\n",
    "for idx, valid_mbid, invalid_mbid in zip(mask.nonzero()[0], valid_ids[mask], mixed_ids[mask]):\n",
    "    print(f'{idx:>5d} |{valid_mbid:>16d} |{invalid_mbid:>16d}')"
   ]
  },
  {
   "cell_type": "code",
   "execution_count": 46,
   "metadata": {},
   "outputs": [
    {
     "name": "stdout",
     "output_type": "stream",
     "text": [
      "{'str': [1, 52]}\n"
     ]
    }
   ],
   "source": [
    "# Random valid strings\n",
    "np.random.seed(48)  \n",
    "valid_str = np.random.randint(1,86, size=2)\n",
    "dict_valid_str = {'str': [mbid for mbid in valid_str]} \n",
    "# 'doms': [mbid for mbid in valid_ids],"
   ]
  },
  {
   "cell_type": "code",
   "execution_count": 47,
   "metadata": {},
   "outputs": [
    {
     "name": "stdout",
     "output_type": "stream",
     "text": [
      "{'str': [1, 99]}\n"
     ]
    }
   ],
   "source": [
    "# Introduce some invalid strings (by modifying valid ids)\n",
    "mixed_str = np.array(valid_str)\n",
    "mixed_str[-1] = 99\n",
    "dict_mixed_str = {'str': [mbid for mbid in mixed_str]} \n",
    "print(dict_mixed_str)"
   ]
  },
  {
   "cell_type": "code",
   "execution_count": 48,
   "metadata": {},
   "outputs": [
    {
     "name": "stdout",
     "output_type": "stream",
     "text": [
      "{'doms': [221612503003558, 261790137316497, 220496300680470, 170083391137477, 207507749111472, 59697474087023, 113721244932466, 280538975565061, 133055326516044, 25503628325740, 207271527053912, 20579555797555, 76224551397868, 167080981203282, 31155393599125, 171972502366323, 20579555797555, 138631493291764, 266169248464026, 125366650734220], 'str': [1]}\n"
     ]
    }
   ],
   "source": [
    "# Account for duplicate entries on strings and DOM ids\n",
    "np.random.seed(42)  # Randomly selected results for the seed 42, this allows the selection to be reproduced\n",
    "dom_str = 1\n",
    "valid_ids = np.random.choice(i3.dom_table['mbid'], size = 10)\n",
    "str_ids = np.random.choice(i3.dom_table['mbid'][i3.dom_table['str']==dom_str], size = 10)\n",
    "valid_ids = np.append(valid_ids, str_ids)\n",
    "dict_duplicates = {\n",
    "    'doms': [mbid for mbid in valid_ids],\n",
    "    'str': [1]\n",
    "}\n",
    "print(dict_duplicates)"
   ]
  },
  {
   "cell_type": "code",
   "execution_count": null,
   "metadata": {},
   "outputs": [],
   "source": []
  }
 ],
 "metadata": {
  "kernelspec": {
   "display_name": "Python 3",
   "language": "python",
   "name": "python3"
  },
  "language_info": {
   "codemirror_mode": {
    "name": "ipython",
    "version": 3
   },
   "file_extension": ".py",
   "mimetype": "text/x-python",
   "name": "python",
   "nbconvert_exporter": "python",
   "pygments_lexer": "ipython3",
<<<<<<< HEAD
   "version": "3.8.5"
=======
   "version": "3.7.3"
  },
  "pycharm": {
   "stem_cell": {
    "cell_type": "raw",
    "source": [],
    "metadata": {
     "collapsed": false
    }
   }
>>>>>>> beae5777
  }
 },
 "nbformat": 4,
 "nbformat_minor": 2
}<|MERGE_RESOLUTION|>--- conflicted
+++ resolved
@@ -436,20 +436,7 @@
    "name": "python",
    "nbconvert_exporter": "python",
    "pygments_lexer": "ipython3",
-<<<<<<< HEAD
    "version": "3.8.5"
-=======
-   "version": "3.7.3"
-  },
-  "pycharm": {
-   "stem_cell": {
-    "cell_type": "raw",
-    "source": [],
-    "metadata": {
-     "collapsed": false
-    }
-   }
->>>>>>> beae5777
   }
  },
  "nbformat": 4,
