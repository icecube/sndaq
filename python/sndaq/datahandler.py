"""Objects and functions for handling and processing raw data used by SNDAQ
"""
from sndaq.reader import SN_PayloadReader, PDAQ_PayloadReader
from sndaq.buffer import stagingbuffer
from sndaq.util.rebin import rebin_scalers as c_rebin_scalers
<<<<<<< HEAD
from sndaq.util import utime_to_datetime64
from sndaq.logging import get_logger
=======
from sndaq.logger import get_logger
>>>>>>> f891e662
from sndaq.communication import RunInfoAgent
from sndaq import get_i3creds

from configparser import ConfigParser
import numpy as np
import glob
import os
import ast  # TODO: Replace with pyyaml

import ssl
ssl._create_default_https_context = ssl._create_unverified_context

logger = get_logger()
_i3user, _i3pass = get_i3creds()


class DataHandler:
    """Handler for SN scaler data files
    """
    def __init__(self, ndom=5160, dtype=np.uint16, livehost=None, *, use_real_run_no=True, run_no=None):
        """Create DataHandler object

        Parameters
        ----------
        ndom : int
            Number of contributing DOMs
        dtype
            Data type for SN scaler arrays
        """

        self._scaler_udt = int(250 * 2**16)
        self._scaler_dt = self.scaler_udt / 1e7
        self._raw_dt = 2
        self._raw_udt = int(self._raw_dt * 1e7)
        self._staging_depth = 4000
        self._payloads_read = np.zeros(5160, dtype=np.uint32)

        self._data = stagingbuffer(size=self._staging_depth, ndom=ndom, dtype=dtype)  #np.zeros((ndom, self._staging_depth), dtype=dtype)
        self._raw_utime = np.zeros(self._staging_depth, dtype=np.uint32)

        self._scaler_file = None
        self._scaler_file_glob = None
        self._pay = None
        self._start_utime = None
        self._file_start_utime = None

        self._pdaqtrigger_file = None
        self._pdaqtrigger_file_glob = None

        # TODO: Host must be configurable
        self._run_info_agent = RunInfoAgent(host=livehost, force=False, use_real_run_no=use_real_run_no, run_no=run_no)
        self._use_real_run_no = use_real_run_no
        self._run_no = run_no

    @classmethod
    def from_config(cls, conf=None, conf_path=None):
        # TODO: Put non-specific conf loading in sndaq function _load_config, use to decorate specific functions
        #       that perform processing action for sndaq classes that perform processing to return conf_dict
        """Initialize DataHandler from Config or Config file

        Parameters
        ----------
        conf : configparser.ConfigParser
            Analysis configuration
        conf_path :
            Path to file containing analysis configuration
        """
        if conf is None and conf_path is None:
            raise ValueError("Missing configuration")
        elif conf is None and conf_path is not None:
            if not os.path.exists(conf_path):
                err_msg = f"Unable to find config file: {conf_path}"
                logger.error(err_msg)
                raise RuntimeError(err_msg)
            conf = ConfigParser()
            conf.read(conf_path)

        # Default arguments specified in init
        livehost = ast.literal_eval(conf['i3live'].get('host', None))
        use_real_run_no = conf['i3live'].getboolean('use_real_run_no', None)
        run_no = None
        if not use_real_run_no:
            run_no = conf['i3live'].getint('run_no')

        try:
            return cls(livehost=livehost, use_real_run_no=use_real_run_no, run_no=run_no)
        except TypeError as err:
            msg = str(err)
            bad_field = msg.split('\'')[-2]
            if "required positional argument" in msg:
                raise TypeError(f"Config.: {conf} is missing a required field: '{bad_field}'") from err
            elif "got an unexpected keyword argument" in msg:
                raise TypeError(f"Config.: {conf} contains an unexpected field: '{bad_field}'") from err
            else:
                raise err

    @property
    def scaler_files(self):
        """List of SN scaler file paths

        Returns
        -------
        files : list
            Paths to files containing unprocessed sn scaler data
        """
        return self._scaler_file_glob

    @property
    def pdaqtrigger_files(self):
        """List of SN scaler file paths

        Returns
        -------
        files : list
            Paths to files containing unprocessed sn scaler data
        """
        return self._pdaqtrigger_file_glob

    def get_scaler_files(self, directory, start_time, stop_time=None, buffer_time_l=None, buffer_time_t=None,
                         scaler_file_pattern='sn_{run_no}*.dat'):
        # TODO: Move to file handler
        """Get SN scaler files from a directory

        Parameters
        ----------
        directory : str | os.PathLike
            Directory to search for SN data files
        start_time : str
            date_time string for start of search
        stop_time : str
            date_time string for end of search
        buffer_time_l : int
            Amount of time for leading buffer in ms
        buffer_time_t : int
            Amount of time for trailing buffer in ms
        scaler_file_pattern : str

        """
        # TODO: Move to Init so this isn't performed multiple times
        if not os.path.exists(directory):
            err_msg = f"Requested scaler directory '{directory}' does not exist! "
            logger.error(err_msg)
            raise RuntimeError(err_msg)

        start_datetime = np.datetime64(start_time)
        stop_datetime = np.datetime64(stop_time) if stop_time is not None else start_datetime

        if self._use_real_run_no:
            # Get Run Info
            self._run_no = self._run_info_agent.find_run_number(start_datetime)
            run_info = self._run_info_agent.get_run_info(self._run_no)
            run_start = np.datetime64(run_info['start'])

        # Find Corresponding Scaler files
        self._scaler_file_glob = sorted(
            glob.glob('/'.join((directory, scaler_file_pattern.format(run_no=self._run_no)))))  # May need to check sorting order

        logger.debug(f"Searching for files matching pattern {'/'.join((directory, scaler_file_pattern))}")
        logger.debug(f"start_time={start_time} stop_time={stop_time}")

        # Estimate scaler file times
        idc = np.array([int(os.path.basename(file).split('_')[2]) for file in self._scaler_file_glob])

        if self._use_real_run_no:
            file_times = np.timedelta64(60, 's') * idc + run_start  # Each file is about a minute
        else:
            self.set_scaler_file(self._scaler_file_glob[0])
            self.read_payload()
            data_start = utime_to_datetime64(self.payload.utime, start_time.astype('datetime64[Y]').item().year)
            file_times = np.timedelta64(60, 's') * idc + data_start

        # search between [t_sw - (t_bkg_t + 1 min), t_sw + t_bkg_l + 1min], extra 2 min to ensure file selection
        t0 = start_datetime - (np.timedelta64(buffer_time_t, 'ms') + np.timedelta64(1, 'm'))
        t1 = stop_datetime + (np.timedelta64(buffer_time_l, 'ms') + np.timedelta64(1, 'm'))

        logger.debug(
            f"start_datetime={start_datetime} stop_datetime={stop_datetime} buffer_time_t={buffer_time_t} buffer_time_l={buffer_time_l}")
        logger.debug(f"Searching between times {t0} {t1} , found file times {file_times}")

        # Select files according to specified time window
        idx_glob = np.where((t0 < file_times) & (file_times < t1))[0]
        self._scaler_file_glob = np.array(self._scaler_file_glob)[idx_glob]

        if len(self._scaler_file_glob) == 0:
            raise Exception("No Scaler files found!")
        logger.debug(f"Found files: {self._scaler_file_glob}")

    def get_pdaqtrigger_files(self, directory):
        # TODO: Move to file handler
        """Get pDAQ trigger files from a directory

        Parameters
        ----------
        directory : str | os.PathLike
            Directory to search for pDAQ files
        """
        self._pdaqtrigger_file_glob = sorted(glob.glob('/'.join((directory, 'pdaqtriggers*.dat'))))

    def set_scaler_file(self, filename):
        """Set current SN scaler data file

        Parameters
        ----------
        filename : str | os.PathLike
            String or path of SN Scaler data file
        """
        self._scaler_file = SN_PayloadReader(filename)

    def set_pdaqtrigger_file(self, filename):
        """Set current SN scaler data file

        Parameters
        ----------
        filename : str | os.PathLike
            String or path of SN Scaler data file
        """
        self._pdaqtrigger_file = PDAQ_PayloadReader(filename)

    def read_payload(self):
        """Read one SN scaler payload from the current file

        See Also
        --------
        sndaq.reader.SN_PayloadReader
        sndaq.reader.SN_Payload

        """
        self._pay = next(self._scaler_file)

    @property
    def payload(self):
        """Current SN scaler payload

        Returns
        -------
        payload : sndaq.reader.SN_Payload
            SN scaler payload

        See Also
        --------
        sndaq.reader.SN_Payload
        """
        return self._pay

    @property
    def next_scalers(self):  # TODO: Figure out a better name
        """Retrieve the first column of scaler data from staging buffer

        Returns
        -------
        scalers : numpy.ndarray
            ndom-length array on SN scaler data from first column of staging buffer
        """
        return self._data[:, 0]

    def advance_buffer(self):
        """Roll front of staging buffer off the end, add empty space at back
        """
        self._raw_utime += self._raw_udt  # TODO: Decide if this could instead be tracked as integer of first bin utime
        # Can this rolling operation be done with np.add.at(data[1:]-data[:-1], arange(1, data.size-1)?
        self._data.advance()

    def update_buffer(self, idx_dom):
        """Add current payload to staging buffer according to DOM index

        Parameters
        ----------
        idx_dom : int
            Index of staging buffer at which to add the data contained by the current payload

        Notes
        -----
        It is assumed that idx_dom corresponds to the current payload contained by _pay
        """
        data, idx_data = c_rebin_scalers(self._raw_utime[0], self._pay.utime, self._pay.scaler_bytes)
        if data.size > 0:
            self._data.add(data, idx_dom, idx_data)
        self._payloads_read[idx_dom] += 1

    def rebin_scalers(self, utime, scaler_bytes):
        """Rebin scalers to 2 ms

        Parameters
        ----------
        utime : int
            Time payload in 0.1 ns since start of year
        scaler_bytes : bytearray
            Binary scaler hit data

        Returns
        -------
        counts : np.ndarray
            Scalers restructured in 2 ms bins
        idx : np.ndarray
            Indices in which the new scaler counts should be added

        Notes
        -----
        Could be changed to increment bin time as np.uint16 rather than thru array elements
        """
        scalers = np.frombuffer(scaler_bytes, dtype=np.uint8)
        idx_sclr = scalers.nonzero()[0]
        if idx_sclr.size == 0:
            return np.array([]), np.array([])

        raw_counts = np.zeros(self._staging_depth, dtype=np.uint8)
        scaler_utime = utime + idx_sclr*self._scaler_udt
        idx_raw = self._raw_utime.searchsorted(scaler_utime, side="left") - 1
        np.add.at(raw_counts, idx_raw, scalers[idx_sclr])
        # Duplicate entries in idx_base (when two 1.6ms bins have bin starts in same 2ms bin) must be added
        # like so, not via base_counts[idx_base] += scalers[idx_sclr] which only performs addition for first idx
        # idx_base

        cut = (scaler_utime + self._scaler_udt > self._raw_utime[idx_raw] + self._raw_udt) & \
              (scaler_utime < self._raw_utime[idx_raw] + self._raw_udt)
        idx_raw = idx_raw[cut]
        idx_sclr = idx_sclr[cut]

        frac = 1. - ((self._raw_utime[idx_raw] + self._raw_udt - scaler_utime[cut])/self._scaler_udt)
        raw_counts[idx_raw] -= np.uint8(0.5+frac*scalers[idx_sclr])
        raw_counts[idx_raw+1] += np.uint8(0.5+frac*scalers[idx_sclr])

        # Passing arrays like this may increase overhead and reduce efficiency
        idx_raw = raw_counts.nonzero()[0]
        return raw_counts[idx_raw], idx_raw

    @property
    def raw_dt(self):
        """Scaler bin size after rebinning, in ms

        Returns
        -------
            Scaler bin size, in units ms, after being processed by rebin_scalers

        See Also
        --------
        sndaq.datahandler.rebin_scalers
        """
        """Return binsize in ms for scalers after rebinning, Default = 2 ms"""
        return self._raw_dt

    @property
    def raw_udt(self):
        """Scaler bin size after rebinning, in 0.1 ns

        Returns
        -------
            Scaler bin size, in units 0.1 ns, after being processed by rebin_scalers

        See Also
        --------
        sndaq.datahandler.rebin_scalers
        """
        return self._raw_udt

    @property
    def scaler_dt(self):
        """Scaler bin size before rebinning, in ms

        Returns
        -------
        binsize : float
            Scaler bin size, in units ms, from file. Expected = 1.6384 ms"""
        return self.scaler_dt

    @property
    def scaler_udt(self):
        """Scaler bin size before rebinning, in 0.1 ns

        Returns
        -------
        binsize : int
            Scaler bin size in units 0.1 ns from file
        """
        return self._scaler_udt

    @staticmethod  # TODO Change this away from static method when using config
    def get_cand_rmu(cand):
        """Update candidate with R_mu around trigger time

        Parameters
        ----------
        cand : sndaq.trigger.Candidate
        """
        t0 = None
        rebin_factor = cand.trigger.binsize // 500
        trigger_utime = (cand.trigger.t - cand.trigger.t.astype('datetime64[Y]')).astype('timedelta64[ns]').astype(int)
        udt = int(500e6)  # 500 ms, in ns

        # TODO: Make this bases this on config or duration of files. currently this assumes ~60 s per rate file
        nbins = 2 * 60 * len(cand.rmu_files+1)
        rmu_base = np.zeros(nbins)
        utime_binned = np.arange(nbins) * udt

        for file in cand.rmu_files:
            # TODO: Change this to reference class member (IE self.pdaqtrigger_reader) for configured data sources
            with PDAQ_PayloadReader(file) as rdr:
                rmu = rdr.read_payloads()
            utime = (rmu['t'] - rmu['t'].astype('datetime64[Y]')).astype(int)
            if not t0:
                # This ensures bin edges align with trigger bin edge
                t0 = trigger_utime - udt * (1 + (trigger_utime - utime[0])//udt)

            idx = utime_binned.searchsorted(utime - t0)
            np.add.at(rmu_base, idx, rmu['rmu'])

        # TODO: Make this based on config, rather than hardcoded 500 (ms)
        idx = np.arange(nbins).reshape(-1, 1) + np.arange(rebin_factor)
        # Obtain muon rate estimation in trigger binsize by summing over every `rebin_factor`-sized slice of bins
        rmu_trigger = np.append(rmu_base, np.zeros(rebin_factor - 1))[idx].sum(axis=1)
        cand.rmu_base = rmu_base / (rebin_factor * 0.5)  # Report in units Hz
        cand.rmu_trigger = rmu_trigger / 0.5  # Report in units Hz

<|MERGE_RESOLUTION|>--- conflicted
+++ resolved
@@ -3,12 +3,9 @@
 from sndaq.reader import SN_PayloadReader, PDAQ_PayloadReader
 from sndaq.buffer import stagingbuffer
 from sndaq.util.rebin import rebin_scalers as c_rebin_scalers
-<<<<<<< HEAD
 from sndaq.util import utime_to_datetime64
 from sndaq.logging import get_logger
-=======
 from sndaq.logger import get_logger
->>>>>>> f891e662
 from sndaq.communication import RunInfoAgent
 from sndaq import get_i3creds
 
