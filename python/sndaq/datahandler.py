--- conflicted
+++ resolved
@@ -115,14 +115,10 @@
             }
             sleep(1)  # Required to prevent accidental DDoS
             # TODO: Add this to config
-<<<<<<< HEAD
-            response = requests.post(url=f"https://virgo.icecube.wisc.edu/run_info/{run_no}", data=DATA)
-=======
-            logger.info(f"sent runinfo request to live {DATA}") 
+            logger.info(f"sent runinfo request to live {DATA}")
             ssl._create_default_https_context = ssl._create_unverified_context
             response = requests.post(url=f"https://i3live/run_info/", data=DATA, verify=False)
             logger.info(f"received runinfo from live {response}")
->>>>>>> 478e858a
             data = json.loads(response.text)
             logger.info(f"Recv Data: {data}")
             run_start = np.datetime64(data['start'])
