"""Rolling buffers implemented in numpy
"""
import numpy as np
from abc import ABC, abstractmethod


class sndaqbuffer(ABC):
    """Base class for SNDAQ rolling data buffer
    """
    def __init__(self, size, ndom=5160, dtype=np.uint16):
        self._size = size
        self._ndom = ndom
        self._dtype = dtype
        super().__init__()

    @abstractmethod
    def append(self, entry):
        """Add entry to front of array

        Parameters
        ----------
        entry : numpy.ndarray
            ndom-length array of new values to add to array
        """
        pass

    @abstractmethod
    def clear(self):
        """Clear data buffer
        """
        pass

    @abstractmethod
    def __getitem__(self, key):
        pass

    @property
    @abstractmethod
    def data(self):
        """Retrieve data buffer
        """
        pass


class windowbuffer(sndaqbuffer):
    """Rolling buffer used for SNDAQ SICO analysis
    """
    def __init__(self, size, ndom=5160, dtype=np.uint16, mult=2):
        super().__init__(size, ndom, dtype)
        self._mult = mult
        self._buflen = self._size*self._mult
        self._n = 0
        self._data = np.zeros(shape=(self._buflen, self._ndom),
                              dtype=self._dtype)
        self._idx = self._size

    def append(self, entry):
        """Add entry to front of array

        Parameters
        ----------
        entry : numpy.ndarray
            ndom-length array of new values to add to array

        Returns
        -------
        self : windowbuffer
            A copy of current windowbuffer object

        """
        if self._idx >= self._buflen:
            self._reset()
        self._data[self._idx, :] = entry
        self._idx += 1
        if not self.filled:
            self._n += 1
        return self

    def clear(self):
        """Clear data buffer
        """
        self._data = np.zeros(shape=(self._buflen, self._ndom),
                              dtype=self._dtype)
        self._idx = self._size

    def _reset(self):
        self._idx = self._size
        self._data[:self._size, :] = self._data[-self._size:, :]

    def __getitem__(self, key):
        return self.data[key]

    @property
    def data(self):
        """Retrieve contents of rolling buffer

        Returns
        -------
        data : numpy.ndarray
            Contents of rolling buffer

        Notes
        -----
        The full array used is larger than the array returned by this method. The shifting idx variable allows, this
        data array to be treated as a rolling buffer. The full data array is provided by _data

        See Also
        --------
        _data

        """
        return self._data[self._idx-self._size:self._idx, :]

    @property
    def filled(self):
        """Indicates if buffer has been filled

        Returns
        -------
        has_filled : bool
            If True, buffer has appended a number of data columns equal to or greater than _buflen and has filled.
            If False, buffer has appended fewer than _buflen data columns
        """
        return self._n >= self._buflen

    @property
<<<<<<< HEAD
    def n(self):
        """Number of data columns appended

        Returns
        -------
        n : int
            Number of data columns that have been appended.

        Notes
        -----
        This will stop incrementing at a value equal to _buflen and thus will never exceed _buflen
        """
        return self._n
=======
    def nscaler(self):
        return self._n


class stagingbuffer(sndaqbuffer):
    def __init__(self, size, ndom=5160, dtype=np.uint8, mult=2):
        super().__init__(size, ndom, dtype)
        self._mult = mult
        self._buflen = self._size * self._mult
        self.clear()

    def add(self, val, idx_row, idx_col):
        np.add.at(self._data, (idx_row, self._idx - self._size + idx_col), val)
        return self

    def append(self, entry):
        return self

    def advance(self):
        if self._idx >= self._buflen:
            self._reset()
        self._data[:, self._idx] = 0
        self._idx += 1
        return self

    def clear(self):
        self._data = np.zeros(shape=(self._ndom, self._buflen),
                              dtype=self._dtype)
        self._idx = self._size

    def _reset(self):
        self._idx = self._size-1
        # self._idx = 1
        self._data[:, :self._idx] = self._data[:, -self._idx:]

    def __getitem__(self, key):
        return self.data[key]

    @property
    def data(self):
        return self._data[:, self._idx - self._size:self._idx]

    @property
    def front(self):
        return self._data[:, self._idx - self._size]
>>>>>>> 35a0887b
<|MERGE_RESOLUTION|>--- conflicted
+++ resolved
@@ -124,7 +124,6 @@
         return self._n >= self._buflen
 
     @property
-<<<<<<< HEAD
     def n(self):
         """Number of data columns appended
 
@@ -137,9 +136,6 @@
         -----
         This will stop incrementing at a value equal to _buflen and thus will never exceed _buflen
         """
-        return self._n
-=======
-    def nscaler(self):
         return self._n
 
 
@@ -184,4 +180,3 @@
     @property
     def front(self):
         return self._data[:, self._idx - self._size]
->>>>>>> 35a0887b
